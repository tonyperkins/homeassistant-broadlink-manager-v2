<<<<<<< HEAD
name: Broadlink Manager v2 (Beta)
version: "2.0.20-beta.1"
=======
name: Broadlink Manager v2 (Alpha)
version: "0.3.0-alpha.1"
>>>>>>> 40ea0624
slug: broadlink-manager-v2
description: Next-generation Broadlink device manager with Vue 3 interface (Alpha)
arch:
  - amd64
  - aarch64
  - armv7
startup: application
boot: manual
init: false
<<<<<<< HEAD
=======
auth_api: true
webui: "http://[HOST]:[PORT:8099]"
>>>>>>> 40ea0624
ingress: true
ingress_port: 0
panel_icon: mdi:remote
options:
  log_level: info
  web_port: 8099
  auto_discover: true
schema:
  log_level: list(trace|debug|info|warning|error|fatal)?
  web_port: port
  auto_discover: bool?
ports:
  8099/tcp: null
ports_description:
  8099/tcp: Web interface for Broadlink device management
homeassistant_api: true
hassio_api: true
hassio_role: default
map:
  - config:rw<|MERGE_RESOLUTION|>--- conflicted
+++ resolved
@@ -1,10 +1,5 @@
-<<<<<<< HEAD
-name: Broadlink Manager v2 (Beta)
-version: "2.0.20-beta.1"
-=======
 name: Broadlink Manager v2 (Alpha)
 version: "0.3.0-alpha.1"
->>>>>>> 40ea0624
 slug: broadlink-manager-v2
 description: Next-generation Broadlink device manager with Vue 3 interface (Alpha)
 arch:
@@ -14,13 +9,9 @@
 startup: application
 boot: manual
 init: false
-<<<<<<< HEAD
-=======
 auth_api: true
 webui: "http://[HOST]:[PORT:8099]"
->>>>>>> 40ea0624
 ingress: true
-ingress_port: 0
 panel_icon: mdi:remote
 options:
   log_level: info
@@ -31,7 +22,7 @@
   web_port: port
   auto_discover: bool?
 ports:
-  8099/tcp: null
+  8099/tcp: 8099
 ports_description:
   8099/tcp: Web interface for Broadlink device management
 homeassistant_api: true
