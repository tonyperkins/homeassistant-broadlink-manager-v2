{
  "name": "broadlink-manager-frontend",
<<<<<<< HEAD
  "version": "0.3.0-alpha.4",
=======
  "version": "0.3.0-alpha.9",
>>>>>>> 80c7c51e
  "private": true,
  "type": "module",
  "scripts": {
    "dev": "vite",
    "build": "vite build",
    "preview": "vite preview"
  },
  "dependencies": {
    "vue": "^3.4.21",
    "pinia": "^2.1.7",
    "axios": "^1.6.7"
  },
  "devDependencies": {
    "@vitejs/plugin-vue": "^5.0.4",
    "vite": "^5.1.5"
  }
}<|MERGE_RESOLUTION|>--- conflicted
+++ resolved
@@ -1,10 +1,6 @@
 {
   "name": "broadlink-manager-frontend",
-<<<<<<< HEAD
-  "version": "0.3.0-alpha.4",
-=======
   "version": "0.3.0-alpha.9",
->>>>>>> 80c7c51e
   "private": true,
   "type": "module",
   "scripts": {
